dist: bionic
language: python
python:
  - "3.6"
install:
  - pip install .
<<<<<<< HEAD
  - pip install pytest==6.1.1 pytest-pylint==0.17.0 pytest-cov==2.10.1 coverage==5.3 codecov==2.1.9 tqdm
script:
  - pytest --pylint --cov-report=xml --cov=nums
=======
  - pip install pytest==6.1.1 pytest-pylint==0.17.0 coverage==5.3 codecov==2.1.9 tqdm
script:
  - coverage run -m pytest
  - coverage report
  - coverage xml
after_success:
  - codecov
>>>>>>> 5da8c517
<|MERGE_RESOLUTION|>--- conflicted
+++ resolved
@@ -4,16 +4,10 @@
   - "3.6"
 install:
   - pip install .
-<<<<<<< HEAD
-  - pip install pytest==6.1.1 pytest-pylint==0.17.0 pytest-cov==2.10.1 coverage==5.3 codecov==2.1.9 tqdm
-script:
-  - pytest --pylint --cov-report=xml --cov=nums
-=======
   - pip install pytest==6.1.1 pytest-pylint==0.17.0 coverage==5.3 codecov==2.1.9 tqdm
 script:
   - coverage run -m pytest
   - coverage report
   - coverage xml
 after_success:
-  - codecov
->>>>>>> 5da8c517
+  - codecov